#!/usr/bin/env python3
"""
FastAPI Backend for Dev Mentor AI
Main API application following Option 1 architecture
"""

from fastapi import FastAPI, HTTPException, Depends, BackgroundTasks
from fastapi.middleware.cors import CORSMiddleware
from pydantic import BaseModel
from typing import Optional, List, Dict, Any
import json
from contextlib import asynccontextmanager
import os
from dotenv import load_dotenv
import time
import asyncio
from datetime import date, timedelta
import uuid
from sqlalchemy.orm import Session
from tenacity import retry, stop_after_attempt, wait_exponential, retry_if_exception_type
from functools import lru_cache
from concurrent.futures import ThreadPoolExecutor

# Import our components
from .main import BlackboxMentor, load_env_file
from .database_operations import (
    get_db, create_tables, get_user_by_username, create_conversation, save_interaction,
    process_curator_analysis, get_user_skill_progression, populate_initial_data,
    create_flashcard, get_due_flashcards, get_flashcard_by_id, update_flashcard_schedule,
    create_review_session, get_user_review_history, get_user_flashcard_stats,
    get_flashcards_by_skill, batch_create_flashcards, delete_flashcard
)
from .spaced_repetition import SpacedRepetitionEngine, ReviewResult
from .memory_store import get_memory_store, ConversationMemory

# Import new PydanticAI mentor agent
try:
    from agents.mentor_agent import MentorAgent, BlackboxMentorAdapter
    from .pydantic_handler import handle_pydantic_mentor_request
    PYDANTIC_AI_AVAILABLE = True
except ImportError as e:
    print(f"⚠️ PydanticAI mentor agent not available: {e}")
    MentorAgent = None
    BlackboxMentorAdapter = None
    handle_pydantic_mentor_request = None
    PYDANTIC_AI_AVAILABLE = False

# Load environment variables
load_dotenv()

# Global instances for mentor agents and memory store
normal_mentor: Optional[BlackboxMentor] = None
strict_mentor: Optional[BlackboxMentor] = None
pydantic_mentor: Optional[MentorAgent] = None
curator_agent: Optional[BlackboxMentor] = None
memory_store: Optional[ConversationMemory] = None
spaced_repetition_engine: Optional[SpacedRepetitionEngine] = None

# Thread pool for CPU-bound tasks
thread_pool = ThreadPoolExecutor(max_workers=2, thread_name_prefix="curator")

# Performance monitoring
curator_analysis_stats = {
    "total_analyses": 0,
    "successful_analyses": 0,
    "failed_analyses": 0,
    "average_time_ms": 0,
    "learning_value_filtered": 0
}

# Circuit breaker for curator API
curator_circuit_breaker = {
    "failures": 0,
    "last_failure": None,
    "is_open": False,
    "failure_threshold": 5,
    "recovery_timeout": 300  # 5 minutes
}

@asynccontextmanager
async def lifespan(app: FastAPI):
    """Manage application lifecycle - startup and shutdown"""
    # Startup
<<<<<<< HEAD
    global normal_mentor, strict_mentor, pydantic_mentor, curator_agent, memory_store
=======
    global normal_mentor, strict_mentor, curator_agent, memory_store, spaced_repetition_engine
>>>>>>> 6ee9b9c5
    
    # Load environment variables
    load_env_file()
    
    try:
        # Initialize database tables
        create_tables()
        print("✅ Database tables initialized")
        
        # Populate initial skill data
        from .database_operations import SessionLocal
        db = SessionLocal()
        try:
            populate_initial_data(db)
        finally:
            db.close()
        
        # Initialize all mentor agents
        normal_mentor = BlackboxMentor("../agents/agent-mentor-strict.md")  # Use strict agent for now since no normal agent exists
        strict_mentor = BlackboxMentor("../agents/agent-mentor-strict.md")
        
        # Initialize PydanticAI mentor agent if available
        if PYDANTIC_AI_AVAILABLE:
            try:
                pydantic_mentor = MentorAgent()
                print("✅ PydanticAI mentor agent initialized successfully")
            except Exception as e:
                print(f"⚠️ PydanticAI mentor agent initialization failed: {e}")
                # Fallback to adapter for compatibility
                pydantic_mentor = BlackboxMentorAdapter("../agents/agent-mentor-strict.md")
                print("✅ Using BlackboxMentorAdapter as fallback")
        else:
            print("⚠️ PydanticAI not available, using legacy mentor only")
        
        curator_agent = BlackboxMentor("../agents/curator-agent.md")
        print("✅ All mentor agents initialized successfully")
        
        # Initialize vector store (Chroma)
        memory_store = get_memory_store()
        print("✅ Memory store initialized")
        
        # Initialize spaced repetition engine
        spaced_repetition_engine = SpacedRepetitionEngine()
        print("✅ Spaced repetition engine initialized")
        
    except Exception as e:
        print(f"❌ Startup error: {e}")
        raise e
    
    yield
    
    # Shutdown - cleanup if needed
    print("👋 Shutting down application...")

# Create FastAPI app instance with lifespan
app = FastAPI(
    title="Dev Mentor AI API",
    description="AI mentoring system for junior developers with memory capabilities",
    version="1.0.0",
    lifespan=lifespan
)

# CORS configuration for React frontend (Vercel)
app.add_middleware(
    CORSMiddleware,
    allow_origins=[
        "http://localhost:3000",  # Local React development
        "https://*.vercel.app",   # Vercel deployment
        "https://dev-mentor-ai.vercel.app"  # Your production frontend
    ],
    allow_credentials=True,
    allow_methods=["*"],
    allow_headers=["*"],
)

# Request/Response Models (Pydantic for API validation)
class ChatRequest(BaseModel):
    """Request model for chat interactions"""
    message: str
    agent_type: str = "normal"  # "normal", "strict", "pydantic_strict", or "curator"
    user_id: Optional[str] = None
    session_id: Optional[str] = None

class ChatResponse(BaseModel):
    """Response model for chat interactions"""
    response: str
    agent_type: str
    session_id: str
    related_memories: Optional[List[str]] = None
    # Enhanced metadata for PydanticAI agent
    hint_level: Optional[int] = None
    detected_language: Optional[str] = None
    detected_intent: Optional[str] = None
    similar_interactions_count: Optional[int] = None

class HealthResponse(BaseModel):
    """Health check response"""
    status: str
    message: str

class CuratorAnalysisRequest(BaseModel):
    """Request model for curator conversation analysis"""
    user_message: str
    mentor_response: str
    user_id: str
    session_id: Optional[str] = None

class CuratorAnalysisResponse(BaseModel):
    """Response model for curator analysis"""
    skills: List[str]
    mistakes: List[str]
    openQuestions: List[str]
    nextSteps: List[str]
    confidence: float
    analysis_time_ms: int
    skill_tracking: Dict[str, Any] = None


# Flashcard API Models
class FlashcardCreateRequest(BaseModel):
    """Request model for creating flashcards"""
    question: str
    answer: str
    difficulty: int = 1  # 1-5 scale
    card_type: str = "concept"
    skill_id: Optional[int] = None
    interaction_id: Optional[str] = None
    confidence_score: float = 0.5  # From curator analysis


class FlashcardResponse(BaseModel):
    """Response model for flashcard data"""
    id: str
    question: str
    answer: str
    difficulty: int
    card_type: str
    next_review_date: str  # ISO date string
    review_count: int
    created_at: str
    skill_id: Optional[int] = None


class ReviewRequest(BaseModel):
    """Request model for recording review results"""
    flashcard_id: str
    user_id: str
    success_score: int  # 0-5 scale
    response_time: Optional[int] = None  # seconds


class ReviewResponse(BaseModel):
    """Response model for review submission"""
    success: bool
    next_review_date: str  # ISO date string
    interval_days: int
    difficulty_factor: float
    card_state: str
    message: str


class DueCardsResponse(BaseModel):
    """Response model for due cards"""
    flashcards: List[FlashcardResponse]
    total_due: int
    user_stats: Dict[str, Any]


class FlashcardStatsResponse(BaseModel):
    """Response model for user flashcard statistics"""
    total_flashcards: int
    due_flashcards: int
    recent_reviews: int
    average_score: float
    success_rate: float
    streak_days: int


class BatchCreateRequest(BaseModel):
    """Request model for batch flashcard creation"""
    flashcards: List[FlashcardCreateRequest]
    user_id: str

@app.get("/", response_model=HealthResponse)
async def root():
    """Root endpoint - health check"""
    return HealthResponse(
        status="healthy",
        message="Dev Mentor AI API is running"
    )

@app.get("/health", response_model=HealthResponse)
async def health_check():
    """Health check endpoint for monitoring"""
    return HealthResponse(
        status="healthy", 
        message="All systems operational"
    )

# Curator Integration Helper Functions

def has_learning_value(user_message: str, mentor_response: str) -> bool:
    """
    Quick pre-filter for conversations worth analyzing
    Filters out greetings, meta questions, and non-technical content
    """
    # Skip basic greetings and non-technical messages
    low_value_patterns = [
        "hello", "hi", "thanks", "thank you", "bye", "goodbye",
        "how are you", "what can you do", "who are you", "what is this",
        "ok", "okay", "yes", "no", "sure", "fine"
    ]
    
    user_lower = user_message.lower().strip()
    
    # Skip if message is too short or matches low-value patterns
    if len(user_lower) < 10:
        return False
        
    # Skip if primarily low-value content
    if any(pattern in user_lower for pattern in low_value_patterns) and len(user_lower) < 30:
        return False
        
    # Skip if no programming-related keywords
    tech_keywords = [
        "code", "function", "variable", "error", "bug", "debug", "programming",
        "javascript", "python", "react", "sql", "html", "css", "algorithm",
        "syntax", "method", "class", "object", "array", "string", "loop",
        "if", "else", "return", "import", "export", "async", "await"
    ]
    
    combined_text = (user_message + " " + mentor_response).lower()
    has_tech_content = any(keyword in combined_text for keyword in tech_keywords)
    
    return has_tech_content

def is_educationally_valuable(analysis: dict) -> bool:
    """
    Validate curator analysis has educational value
    Filters out low-quality or generic analysis results
    """
    skills = analysis.get("skills", [])
    confidence = analysis.get("confidence", 0.0)
    mistakes = analysis.get("mistakes", [])
    questions = analysis.get("openQuestions", [])
    
    # Filter out generic/meaningless skills
    meaningful_skills = [
        skill for skill in skills 
        if skill.lower() not in ["general", "basic", "simple", "unknown", "programming"]
        and len(skill.strip()) > 3
        and not skill.lower().startswith("general")
    ]
    
    # Must have learning indicators
    has_skills = len(meaningful_skills) > 0
    has_confidence = confidence > 0.1
    has_mistakes = len(mistakes) > 0
    has_questions = len(questions) > 0
    
    return has_skills or has_confidence or has_mistakes or has_questions

@lru_cache(maxsize=500)
def extract_programming_language(skills_tuple: tuple) -> str:
    """
    Extract primary programming language from curator skills (cached for performance)
    """
    language_mapping = {
        "javascript": ["javascript", "js", "react", "node", "jsx", "react_hooks", "useState", "useEffect"],
        "python": ["python", "django", "flask", "pandas", "numpy", "fastapi"],
        "sql": ["sql", "database", "query", "joins", "mysql", "postgresql", "sqlite"],
        "html": ["html", "css", "frontend", "web", "dom"],
        "java": ["java", "spring", "maven", "gradle"],
        "cpp": ["c++", "cpp", "stl", "pointer"],
        "general": ["algorithm", "logic", "debugging", "performance", "architecture"]
    }
    
    skill_text = " ".join(skills_tuple).lower().replace(" ", "_").replace("-", "_")
    
    for language, keywords in language_mapping.items():
        if any(keyword in skill_text for keyword in keywords):
            return language
    
    return "unknown"

def get_programming_language(skills: List[str]) -> str:
    """Helper function to convert list to tuple for caching"""
    return extract_programming_language(tuple(skills))

def extract_user_intent(analysis: dict) -> str:
    """
    Determine user intent from curator analysis
    """
    mistakes = analysis.get("mistakes", [])
    questions = analysis.get("openQuestions", [])
    confidence = analysis.get("confidence", 0.5)
    
    if mistakes:
        return "debugging"  # User had errors to fix
    elif questions and confidence < 0.4:
        return "concept_explanation"  # User learning concepts
    elif confidence > 0.7:
        return "advanced_discussion"  # User has good understanding
    else:
        return "general"

def confidence_to_difficulty(confidence: float) -> str:
    """
    Convert curator confidence to difficulty level
    """
    if confidence < 0.3:
        return "beginner"
    elif confidence < 0.7:
        return "intermediate"
    else:
        return "advanced"

async def update_memory_store_metadata(user_id: str, user_message: str, analysis: dict):
    """
    Update ChromaDB memory store with curator-extracted metadata
    This improves future similarity searches by adding semantic context
    """
    if not memory_store:
        return
        
    try:
        # Extract metadata from analysis
        skills = analysis.get("skills", [])
        programming_language = get_programming_language(skills)
        user_intent = extract_user_intent(analysis)
        difficulty_level = confidence_to_difficulty(analysis.get("confidence", 0.5))
        
        # Find and update the memory entry
        # Note: ChromaDB doesn't support direct updates, so we search for similar entries
        # and update metadata for future queries
        similar_memories = memory_store.find_similar_interactions(
            current_message=user_message,
            user_id=user_id,
            limit=1,
            similarity_threshold=0.95  # Very high threshold for exact match
        )
        
        # If we found the exact memory, it will be used with enhanced metadata in future searches
        if similar_memories:
            print(f"[Curator] Enhanced memory store with metadata: {programming_language}, {user_intent}")
        
    except Exception as e:
        print(f"Failed to update memory store metadata: {e}")

async def update_interaction_metadata(db: Session, interaction_id: str, analysis: dict):
    """
    Update interaction record with curator-extracted metadata
    """
    try:
        from .database import Interaction
        
        # Extract metadata from analysis
        skills = analysis.get("skills", [])
        programming_language = get_programming_language(skills)
        user_intent = extract_user_intent(analysis)
        difficulty_level = confidence_to_difficulty(analysis.get("confidence", 0.5))
        
        # Get interaction and update
        interaction = db.query(Interaction).filter(Interaction.id == interaction_id).first()
        if interaction:
            interaction.programming_language = programming_language
            interaction.user_intent = user_intent
            interaction.difficulty_level = difficulty_level
            interaction.embedding_created = True  # Mark as processed by curator
            db.commit()
            
    except Exception as e:
        print(f"Failed to update interaction metadata: {e}")
        db.rollback()

def check_circuit_breaker() -> bool:
    """Check if curator circuit breaker is open (API unavailable)"""
    if not curator_circuit_breaker["is_open"]:
        return False
    
    # Check if recovery timeout has passed
    if curator_circuit_breaker["last_failure"]:
        time_since_failure = time.time() - curator_circuit_breaker["last_failure"]
        if time_since_failure > curator_circuit_breaker["recovery_timeout"]:
            # Try to recover
            curator_circuit_breaker["is_open"] = False
            curator_circuit_breaker["failures"] = 0
            print("[Curator] Circuit breaker recovered, attempting API calls")
            return False
    
    return True

def record_curator_failure():
    """Record a curator API failure for circuit breaker"""
    curator_circuit_breaker["failures"] += 1
    curator_circuit_breaker["last_failure"] = time.time()
    
    if curator_circuit_breaker["failures"] >= curator_circuit_breaker["failure_threshold"]:
        curator_circuit_breaker["is_open"] = True
        print(f"[Curator] Circuit breaker opened after {curator_circuit_breaker['failures']} failures")

def record_curator_success():
    """Record a successful curator API call"""
    if curator_circuit_breaker["failures"] > 0:
        curator_circuit_breaker["failures"] = max(0, curator_circuit_breaker["failures"] - 1)

@retry(
    stop=stop_after_attempt(3),
    wait=wait_exponential(multiplier=1, min=4, max=10),
    retry=retry_if_exception_type((json.JSONDecodeError, ConnectionError, TimeoutError))
)
async def call_curator_api_with_retry(conversation_text: str) -> dict:
    """
    Call curator API with retry logic and circuit breaker for fault tolerance
    """
    # Check circuit breaker
    if check_circuit_breaker():
        raise ConnectionError("Curator API circuit breaker is open - service temporarily unavailable")
    
    if not curator_agent:
        raise ValueError("Curator agent not available")
        
    try:
        response = curator_agent.call_blackbox_api(conversation_text)
        if response.startswith("❌"):
            record_curator_failure()
            raise ConnectionError(f"Curator API error: {response}")
            
        try:
            analysis = json.loads(response)
        except json.JSONDecodeError as e:
            record_curator_failure()
            print(f"Invalid JSON from curator: {e}")
            raise
        
        # Validate required fields
        required_fields = ["skills", "mistakes", "openQuestions", "nextSteps", "confidence"]
        for field in required_fields:
            if field not in analysis:
                record_curator_failure()
                raise ValueError(f"Missing field in curator response: {field}")
        
        # Record success
        record_curator_success()
        return analysis
        
    except Exception as e:
        record_curator_failure()
        raise

async def analyze_conversation_background(
    user_message: str,
    mentor_response: str,
    user_id: str,
    interaction_id: str
) -> Optional[dict]:
    """
    Analyze conversation in background with learning value filtering and retry logic
    Only processes conversations that have educational value
    """
    start_time = time.time()
    
    # Update performance stats
    curator_analysis_stats["total_analyses"] += 1
    
    try:
        # Quick learning value pre-filter
        if not has_learning_value(user_message, mentor_response):
            curator_analysis_stats["learning_value_filtered"] += 1
            print(f"[Curator] Skipping analysis - no learning value detected")
            return None
        
        # Format conversation for curator
        conversation_text = f"""USER MESSAGE:
{user_message}

MENTOR RESPONSE:
{mentor_response}"""
        
        # Call curator agent with retry logic
        try:
            analysis = await call_curator_api_with_retry(conversation_text)
        except Exception as e:
            print(f"[Curator] API call failed after retries: {e}")
            return None
        
        # Validate learning value from curator analysis
        if not is_educationally_valuable(analysis):
            print(f"[Curator] Skipping analysis - low educational value")
            return None
        
        # Create new database session for background task
        from .database import SessionLocal, process_curator_analysis
        db = SessionLocal()
        
        try:
            # Process curator analysis and update skill tracking
            skill_results = process_curator_analysis(db, user_id, analysis)
            
            # Update interaction with extracted metadata
            await update_interaction_metadata(db, interaction_id, analysis)
            
            # Update memory store with enhanced metadata
            await update_memory_store_metadata(user_id, user_message, analysis)
            
            analysis_time = int((time.time() - start_time) * 1000)
            
            # Update performance stats
            curator_analysis_stats["successful_analyses"] += 1
            avg_time = curator_analysis_stats["average_time_ms"]
            total = curator_analysis_stats["successful_analyses"]
            curator_analysis_stats["average_time_ms"] = ((avg_time * (total - 1)) + analysis_time) // total
            
            print(f"[Curator] Analysis completed in {analysis_time}ms - skills updated: {len(skill_results.get('skills_updated', []))}")
            
            return {**analysis, "skill_tracking": skill_results, "analysis_time_ms": analysis_time}
            
        finally:
            db.close()
        
    except Exception as e:
        analysis_time = int((time.time() - start_time) * 1000)
        curator_analysis_stats["failed_analyses"] += 1
        print(f"[Curator] Background analysis failed after {analysis_time}ms: {e}")
        return None

@app.post("/chat", response_model=ChatResponse)
async def chat_with_mentor(
    request: ChatRequest, 
    background_tasks: BackgroundTasks,
    db: Session = Depends(get_db)
):
    """
    Main chat endpoint - interact with AI mentors with full memory integration
    Now includes automatic curator analysis for educational conversations
    
    Args:
        request: ChatRequest with message, agent_type, user_id, session_id
        background_tasks: FastAPI background tasks for curator analysis
        db: Database session (injected by FastAPI)
        
    Returns:
        ChatResponse with mentor's response and related memories
    """
    start_time = time.time()
    
    try:
        # Select appropriate mentor based on request
        if request.agent_type == "strict":
            mentor = strict_mentor
            if not mentor:
                raise HTTPException(status_code=500, detail="Strict mentor not initialized")
        elif request.agent_type == "pydantic_strict":
            if not pydantic_mentor or not handle_pydantic_mentor_request:
                raise HTTPException(status_code=500, detail="PydanticAI mentor not initialized")
            # Handle PydanticAI mentor separately (it has a different interface)
            response_dict = await handle_pydantic_mentor_request(request, db, pydantic_mentor, memory_store)
            return ChatResponse(**response_dict)
        elif request.agent_type == "curator":
            mentor = curator_agent
            if not mentor:
                raise HTTPException(status_code=500, detail="Curator agent not initialized")
        else:
            mentor = normal_mentor
            if not mentor:
                raise HTTPException(status_code=500, detail="Normal mentor not initialized")
        
        # Get or create user
        username = request.user_id or "anonymous"
        user = get_user_by_username(db, username)
        
        # Generate session ID if not provided
        session_id = request.session_id or f"session_{hash(str(user.id))}"
        
        # Search for related memories before responding
        # Enhanced with curator metadata filtering when available
        related_memories = []
        if memory_store and request.user_id:
            # Try to detect programming language for better similarity matching
            detected_language = get_programming_language([request.message])
            
            similar_interactions = memory_store.find_similar_interactions(
                current_message=request.message,
                user_id=str(user.id),
                limit=3,
                agent_type=request.agent_type,
                programming_language=detected_language if detected_language != "unknown" else None
            )
            
            # Format memories for response with enhanced context
            related_memories = []
            for memory in similar_interactions[:3]:
                metadata = memory.get("metadata", {})
                prog_lang = metadata.get("programming_language", "")
                intent = metadata.get("user_intent", "")
                
                # Enhanced memory description
                memory_desc = f"Similar past question"
                if prog_lang and prog_lang != "unknown":
                    memory_desc += f" ({prog_lang})"
                if intent and intent != "general":
                    memory_desc += f" - {intent}"
                memory_desc += f": {memory['user_message'][:80]}..."
                
                related_memories.append(memory_desc)
        
        # Call the Blackbox API through our mentor
        response = mentor.call_blackbox_api(request.message)
        
        # Check for API errors
        if response.startswith("❌"):
            raise HTTPException(status_code=500, detail=f"Mentor API error: {response}")
        
        # Calculate response time
        response_time_ms = int((time.time() - start_time) * 1000)
        
        # Create conversation if needed
        conversation = create_conversation(db, str(user.id), session_id, request.agent_type)
        
        # Save interaction to database
        interaction = save_interaction(
            db, 
            str(conversation.id), 
            request.message, 
            response,
            response_time_ms
        )
        
        # 🆕 ADDED: Background curator analysis with learning value filtering
        if request.agent_type != "curator":  # Avoid infinite loop
            background_tasks.add_task(
                analyze_conversation_background,
                user_message=request.message,
                mentor_response=response,
                user_id=str(user.id),
                interaction_id=str(interaction.id)
            )
        
        # Add to vector memory store for future reference
        # Will be enhanced by background curator analysis
        memory_id = None
        if memory_store and request.user_id:
            memory_id = memory_store.add_interaction(
                user_id=str(user.id),
                user_message=request.message,
                mentor_response=response,
                agent_type=request.agent_type,
                programming_language="unknown",  # Will be updated by curator
                user_intent="general"  # Will be updated by curator
            )
        
        return ChatResponse(
            response=response,
            agent_type=request.agent_type,
            session_id=session_id,
            related_memories=related_memories
        )
        
    except HTTPException:
        raise
    except Exception as e:
        raise HTTPException(status_code=500, detail=f"Internal server error: {str(e)}")

@app.get("/agents")
async def list_agents():
    """List available mentor agents"""
    return {
        "agents": [
            {
                "id": "normal",
                "name": "Mentor Agent",
                "description": "Provides complete answers and detailed guidance"
            },
            {
                "id": "strict", 
                "name": "Strict Mentor Agent",
                "description": "Guides through hints only, refuses to give direct answers"
            },
            {
                "id": "curator",
                "name": "Curator Agent",
                "description": "Analyzes conversations and extracts learning analytics"
            }
        ]
    }

@app.get("/user/{user_id}/memories")
async def get_user_memories(user_id: str, limit: int = 10, db: Session = Depends(get_db)):
    """
    Get recent memories/interactions for a user
    Useful for showing conversation history in the frontend
    """
    try:
        if memory_store:
            patterns = memory_store.get_user_learning_patterns(user_id)
            return {
                "user_id": user_id,
                "learning_patterns": patterns,
                "memory_store_status": "active"
            }
        else:
            return {
                "user_id": user_id,
                "learning_patterns": {"message": "Memory store not initialized"},
                "memory_store_status": "inactive"
            }
    except Exception as e:
        raise HTTPException(status_code=500, detail=f"Error retrieving memories: {str(e)}")

@app.get("/stats")
async def get_system_stats(db: Session = Depends(get_db)):
    """
    Get system statistics for monitoring
    Useful for Railway deployment monitoring
    """
    try:
        # Database stats
        from .database import User, Conversation, Interaction
        
        user_count = db.query(User).count()
        conversation_count = db.query(Conversation).count() 
        interaction_count = db.query(Interaction).count()
        
        # Memory store stats
        memory_stats = memory_store.get_stats() if memory_store else {"status": "not initialized"}
        
        return {
            "database": {
                "users": user_count,
                "conversations": conversation_count,
                "interactions": interaction_count,
                "status": "connected"
            },
            "memory_store": memory_stats,
            "api": {
                "status": "running",
                "agents_loaded": bool(normal_mentor and strict_mentor and curator_agent)
            }
        }
        
    except Exception as e:
        return {
            "database": {"status": f"error: {e}"},
            "memory_store": {"status": "unknown"},
            "api": {"status": "running", "agents_loaded": False}
        }

@app.post("/curator/analyze", response_model=CuratorAnalysisResponse)
async def analyze_conversation(request: CuratorAnalysisRequest, db: Session = Depends(get_db)):
    """
    Analyze a conversation using the curator agent to extract learning analytics
    
    Args:
        request: CuratorAnalysisRequest with conversation data
        db: Database session
        
    Returns:
        CuratorAnalysisResponse with structured learning analytics
    """
    start_time = time.time()
    
    try:
        if not curator_agent:
            raise HTTPException(status_code=500, detail="Curator agent not initialized")
        
        # Format conversation for curator analysis
        conversation_text = f"""
USER MESSAGE:
{request.user_message}

MENTOR RESPONSE:
{request.mentor_response}
"""
        
        # Call curator agent
        response = curator_agent.call_blackbox_api(conversation_text)
        
        # Check for API errors
        if response.startswith("❌"):
            raise HTTPException(status_code=500, detail=f"Curator API error: {response}")
        
        # Parse JSON response
        try:
            analysis = json.loads(response)
        except json.JSONDecodeError as e:
            raise HTTPException(status_code=500, detail=f"Invalid JSON from curator: {e}")
        
        # Validate response structure
        required_fields = ["skills", "mistakes", "openQuestions", "nextSteps", "confidence"]
        for field in required_fields:
            if field not in analysis:
                raise HTTPException(status_code=500, detail=f"Missing field in curator response: {field}")
        
        # Calculate analysis time
        analysis_time_ms = int((time.time() - start_time) * 1000)
        
        # Process curator analysis and update skill tracking
        skill_tracking_results = None
        try:
            # Get or create user to ensure they exist
            user = get_user_by_username(db, request.user_id)
            
            # Process the curator analysis and update skill history
            skill_tracking_results = process_curator_analysis(db, str(user.id), analysis)
        except Exception as e:
            print(f"Warning: Could not update skill tracking: {e}")
            # Continue without skill tracking if there's an error
        
        return CuratorAnalysisResponse(
            skills=analysis["skills"],
            mistakes=analysis["mistakes"],
            openQuestions=analysis["openQuestions"],
            nextSteps=analysis["nextSteps"],
            confidence=float(analysis["confidence"]),
            analysis_time_ms=analysis_time_ms,
            skill_tracking=skill_tracking_results
        )
        
    except HTTPException:
        raise
    except Exception as e:
        raise HTTPException(status_code=500, detail=f"Analysis error: {str(e)}")

@app.get("/curator/user/{user_id}/skills")
async def get_user_skills(user_id: str, limit: int = 20, db: Session = Depends(get_db)):
    """
    Get user skill progression data from skill_history table
    
    Args:
        user_id: Username or user identifier
        limit: Maximum number of skill history entries to return
        db: Database session
        
    Returns:
        User skill progression with mastery levels and dates
    """
    try:
        # Get user to verify existence and get UUID
        user = get_user_by_username(db, user_id)
        
        # Get skill progression history
        skill_progression = get_user_skill_progression(db, str(user.id), limit)
        
        # Calculate summary statistics
        skills_summary = {}
        domains_summary = {}
        
        for entry in skill_progression:
            skill_name = entry["skill_name"]
            domain = entry["domain"]
            mastery_level = entry["mastery_level"]
            
            # Track highest mastery level for each skill
            if skill_name not in skills_summary or skills_summary[skill_name]["mastery_level"] < mastery_level:
                skills_summary[skill_name] = {
                    "mastery_level": mastery_level,
                    "domain": domain,
                    "last_updated": entry["snapshot_date"]
                }
            
            # Track domain progress
            if domain not in domains_summary:
                domains_summary[domain] = {"skills_count": 0, "avg_mastery": 0, "total_mastery": 0}
            domains_summary[domain]["skills_count"] += 1
            domains_summary[domain]["total_mastery"] += mastery_level
            domains_summary[domain]["avg_mastery"] = domains_summary[domain]["total_mastery"] / domains_summary[domain]["skills_count"]
        
        return {
            "user_id": user_id,
            "user_uuid": str(user.id),
            "total_skills_tracked": len(skills_summary),
            "skill_progression": skill_progression,
            "skills_summary": skills_summary,
            "domains_summary": domains_summary,
            "message": "Skill tracking active - data sourced from skill_history table"
        }
        
    except Exception as e:
        raise HTTPException(status_code=500, detail=f"Error retrieving skills: {str(e)}")

# =============================================================================
# FLASHCARD AND SPACED REPETITION API ENDPOINTS
# =============================================================================

@app.post("/flashcards/create", response_model=FlashcardResponse)
async def create_flashcard_endpoint(request: FlashcardCreateRequest, db: Session = Depends(get_db)):
    """Create a new flashcard with spaced repetition scheduling"""
    try:
        # Use spaced repetition engine to calculate initial parameters
        initial_params = spaced_repetition_engine.get_initial_parameters(
            confidence_score=request.confidence_score
        )
        
        # Create flashcard in database
        flashcard = create_flashcard(
            db=db,
            user_id="", # Will be derived from interaction_id if provided
            question=request.question,
            answer=request.answer,
            difficulty=request.difficulty,
            card_type=request.card_type,
            skill_id=request.skill_id,
            interaction_id=request.interaction_id,
            next_review_date=initial_params.next_review_date
        )
        
        return FlashcardResponse(
            id=str(flashcard.id),
            question=flashcard.question,
            answer=flashcard.answer,
            difficulty=flashcard.difficulty,
            card_type=flashcard.card_type,
            next_review_date=flashcard.next_review_date.isoformat(),
            review_count=flashcard.review_count,
            created_at=flashcard.created_at.isoformat(),
            skill_id=flashcard.skill_id
        )
        
    except Exception as e:
        raise HTTPException(status_code=500, detail=f"Error creating flashcard: {str(e)}")


@app.get("/flashcards/review/{user_id}", response_model=DueCardsResponse)
async def get_due_flashcards_endpoint(user_id: str, limit: int = 20, db: Session = Depends(get_db)):
    """Get flashcards due for review"""
    try:
        due_flashcards = get_due_flashcards(db, user_id, limit)
        user_stats = get_user_flashcard_stats(db, user_id)
        
        flashcard_responses = [
            FlashcardResponse(
                id=str(card.id),
                question=card.question,
                answer=card.answer,
                difficulty=card.difficulty,
                card_type=card.card_type,
                next_review_date=card.next_review_date.isoformat(),
                review_count=card.review_count,
                created_at=card.created_at.isoformat(),
                skill_id=card.skill_id
            ) for card in due_flashcards
        ]
        
        return DueCardsResponse(
            flashcards=flashcard_responses,
            total_due=len(flashcard_responses),
            user_stats=user_stats
        )
        
    except Exception as e:
        raise HTTPException(status_code=500, detail=f"Error retrieving due flashcards: {str(e)}")


@app.post("/flashcards/review", response_model=ReviewResponse)
async def submit_review_endpoint(request: ReviewRequest, db: Session = Depends(get_db)):
    """Submit a flashcard review and update spaced repetition schedule"""
    try:
        # Get current flashcard data
        flashcard = get_flashcard_by_id(db, request.flashcard_id)
        if not flashcard:
            raise HTTPException(status_code=404, detail="Flashcard not found")
        
        # Create review session record
        review_session = create_review_session(
            db=db,
            user_id=request.user_id,
            flashcard_id=request.flashcard_id,
            success_score=request.success_score,
            response_time=request.response_time
        )
        
        # Calculate new spaced repetition parameters  
        from datetime import date
        new_params = spaced_repetition_engine.calculate_next_review(
            current_interval=(flashcard.next_review_date - date.today()).days,
            difficulty_factor=float(flashcard.difficulty),  # Convert to ease factor approximation
            success_score=request.success_score,
            review_count=flashcard.review_count
        )
        
        # Update flashcard schedule
        updated_flashcard = update_flashcard_schedule(
            db=db,
            flashcard_id=request.flashcard_id,
            next_review_date=new_params.next_review_date,
            difficulty=new_params.difficulty_factor,
            review_count=new_params.review_count
        )
        
        return ReviewResponse(
            success=True,
            next_review_date=new_params.next_review_date.isoformat(),
            interval_days=new_params.interval_days,
            difficulty_factor=new_params.difficulty_factor,
            card_state=new_params.card_state.value,
            message=f"Review recorded successfully. Next review in {new_params.interval_days} days."
        )
        
    except HTTPException:
        raise
    except Exception as e:
        raise HTTPException(status_code=500, detail=f"Error processing review: {str(e)}")


@app.get("/flashcards/stats/{user_id}", response_model=FlashcardStatsResponse) 
async def get_flashcard_stats_endpoint(user_id: str, db: Session = Depends(get_db)):
    """Get comprehensive flashcard statistics for a user"""
    try:
        stats = get_user_flashcard_stats(db, user_id)
        
        return FlashcardStatsResponse(
            total_flashcards=stats["total_flashcards"],
            due_flashcards=stats["due_flashcards"],
            recent_reviews=stats["recent_reviews"],
            average_score=stats["average_score"],
            success_rate=stats["success_rate"],
            streak_days=stats["streak_days"]
        )
        
    except Exception as e:
        raise HTTPException(status_code=500, detail=f"Error retrieving stats: {str(e)}")


@app.get("/flashcards/schedule/{user_id}")
async def get_review_schedule_endpoint(user_id: str, days: int = 7, db: Session = Depends(get_db)):
    """Get review schedule for upcoming days"""
    try:
        from datetime import date, timedelta
        import uuid
        today = date.today()
        schedule = {}
        
        for i in range(days):
            check_date = today + timedelta(days=i)
            day_flashcards = db.query(Flashcard)\
                .join(Interaction, Flashcard.interaction_id == Interaction.id, isouter=True)\
                .join(Conversation, Interaction.conversation_id == Conversation.id, isouter=True)\
                .filter(
                    Flashcard.next_review_date == check_date,
                    Conversation.user_id == uuid.UUID(user_id) if user_id else True
                ).count()
            
            schedule[check_date.isoformat()] = {
                "date": check_date.isoformat(),
                "cards_due": day_flashcards,
                "is_today": i == 0
            }
        
        return {
            "user_id": user_id,
            "schedule": schedule,
            "total_upcoming": sum(day["cards_due"] for day in schedule.values())
        }
        
    except Exception as e:
        raise HTTPException(status_code=500, detail=f"Error retrieving schedule: {str(e)}")


@app.post("/flashcards/batch", response_model=List[FlashcardResponse])
async def batch_create_flashcards_endpoint(request: BatchCreateRequest, db: Session = Depends(get_db)):
    """Create multiple flashcards in batch"""
    try:
        import uuid
        flashcards_data = []
        
        for card_request in request.flashcards:
            # Calculate initial parameters for each card
            initial_params = spaced_repetition_engine.get_initial_parameters(
                confidence_score=card_request.confidence_score
            )
            
            card_data = {
                "question": card_request.question,
                "answer": card_request.answer,
                "difficulty": card_request.difficulty,
                "card_type": card_request.card_type,
                "next_review_date": initial_params.next_review_date,
                "skill_id": card_request.skill_id,
                "interaction_id": uuid.UUID(card_request.interaction_id) if card_request.interaction_id else None
            }
            flashcards_data.append(card_data)
        
        # Create flashcards in batch
        created_flashcards = batch_create_flashcards(db, flashcards_data)
        
        return [
            FlashcardResponse(
                id=str(card.id),
                question=card.question,
                answer=card.answer,
                difficulty=card.difficulty,
                card_type=card.card_type,
                next_review_date=card.next_review_date.isoformat(),
                review_count=card.review_count,
                created_at=card.created_at.isoformat(),
                skill_id=card.skill_id
            ) for card in created_flashcards
        ]
        
    except Exception as e:
        raise HTTPException(status_code=500, detail=f"Error creating flashcards: {str(e)}")


@app.delete("/flashcards/{flashcard_id}")
async def delete_flashcard_endpoint(flashcard_id: str, user_id: str, db: Session = Depends(get_db)):
    """Delete a flashcard (with ownership verification)"""
    try:
        success = delete_flashcard(db, flashcard_id, user_id)
        
        if success:
            return {"success": True, "message": "Flashcard deleted successfully"}
        else:
            raise HTTPException(status_code=404, detail="Flashcard not found or access denied")
            
    except HTTPException:
        raise
    except Exception as e:
        raise HTTPException(status_code=500, detail=f"Error deleting flashcard: {str(e)}")

# =============================================================================
# CURATOR ENHANCED ENDPOINTS  
# =============================================================================

@app.get("/curator/user/{user_id}/conversations")
async def get_user_conversations_with_analysis(
    user_id: str, 
    limit: int = 10,
    include_analysis: bool = True,
    db: Session = Depends(get_db)
):
    """
    Get user conversations enhanced with curator analysis metadata
    Provides detailed learning analytics for each conversation
    """
    try:
        from .database import User, Interaction, Conversation
        from sqlalchemy import desc
        
        # Get user
        user = db.query(User).filter(User.username == user_id).first()
        if not user:
            return {
                "user_id": user_id,
                "conversations": [],
                "message": "User not found"
            }
        
        # Get recent interactions with curator analysis
        interactions_query = db.query(Interaction).join(
            Conversation, Interaction.conversation_id == Conversation.id
        ).filter(
            Conversation.user_id == user.id
        ).order_by(desc(Interaction.created_at)).limit(limit)
        
        interactions = interactions_query.all()
        
        # Format conversations with analysis metadata
        conversations = []
        for interaction in interactions:
            conversation_data = {
                "interaction_id": str(interaction.id),
                "conversation_id": str(interaction.conversation_id),
                "user_message": interaction.user_message,
                "mentor_response": interaction.mentor_response,
                "created_at": interaction.created_at.isoformat(),
                "response_time_ms": interaction.response_time_ms,
                "has_curator_analysis": interaction.programming_language != "unknown"
            }
            
            # Add curator analysis if available and requested
            if include_analysis and interaction.programming_language != "unknown":
                conversation_data["curator_analysis"] = {
                    "programming_language": interaction.programming_language,
                    "user_intent": interaction.user_intent,
                    "difficulty_level": interaction.difficulty_level,
                    "embedding_created": interaction.embedding_created
                }
            
            conversations.append(conversation_data)
        
        return {
            "user_id": user_id,
            "total_conversations": len(conversations),
            "conversations": conversations,
            "curator_analysis_enabled": include_analysis
        }
        
    except Exception as e:
        raise HTTPException(status_code=500, detail=f"Error retrieving conversations: {str(e)}")

@app.get("/curator/stats")
async def get_curator_stats(db: Session = Depends(get_db)):
    """
    Get curator analysis performance statistics
    Shows how many interactions have been analyzed and skill tracking effectiveness
    """
    try:
        from .database import Interaction, SkillHistory
        
        # Count total interactions
        total_interactions = db.query(Interaction).count()
        
        # Count analyzed interactions (those with programming_language set)
        analyzed_interactions = db.query(Interaction).filter(
            Interaction.programming_language != "unknown",
            Interaction.programming_language.isnot(None)
        ).count()
        
        # Count skill tracking records
        skill_records = db.query(SkillHistory).count()
        
        # Calculate analysis rate
        analysis_rate = analyzed_interactions / max(total_interactions, 1)
        
        return {
            "total_interactions": total_interactions,
            "analyzed_interactions": analyzed_interactions,
            "unanalyzed_interactions": total_interactions - analyzed_interactions,
            "analysis_rate": round(analysis_rate, 3),
            "skill_history_records": skill_records,
            "curator_integration": "active" if analysis_rate > 0 else "inactive",
            "message": f"Curator analysis running on {analysis_rate:.1%} of conversations",
            
            # Performance metrics
            "performance_stats": {
                "total_analysis_requests": curator_analysis_stats["total_analyses"],
                "successful_analyses": curator_analysis_stats["successful_analyses"],
                "failed_analyses": curator_analysis_stats["failed_analyses"],
                "learning_value_filtered": curator_analysis_stats["learning_value_filtered"],
                "success_rate": round(
                    curator_analysis_stats["successful_analyses"] / max(curator_analysis_stats["total_analyses"], 1),
                    3
                ),
                "average_analysis_time_ms": curator_analysis_stats["average_time_ms"],
                "filter_rate": round(
                    curator_analysis_stats["learning_value_filtered"] / max(curator_analysis_stats["total_analyses"], 1),
                    3
                )
            },
            
            # Circuit breaker status
            "circuit_breaker": {
                "is_open": curator_circuit_breaker["is_open"],
                "failure_count": curator_circuit_breaker["failures"],
                "failure_threshold": curator_circuit_breaker["failure_threshold"],
                "last_failure": curator_circuit_breaker["last_failure"],
                "recovery_timeout_seconds": curator_circuit_breaker["recovery_timeout"]
            }
        }
        
    except Exception as e:
        raise HTTPException(status_code=500, detail=f"Error retrieving curator stats: {str(e)}")

# Development server runner
if __name__ == "__main__":
    import uvicorn
    
    # This runs the development server
    # In production, Railway will use: uvicorn api:app --host 0.0.0.0 --port $PORT
    uvicorn.run(
        "api:app",
        host="0.0.0.0", 
        port=8000,
        reload=True  # Auto-reload on code changes (dev only)
    )<|MERGE_RESOLUTION|>--- conflicted
+++ resolved
@@ -81,11 +81,7 @@
 async def lifespan(app: FastAPI):
     """Manage application lifecycle - startup and shutdown"""
     # Startup
-<<<<<<< HEAD
-    global normal_mentor, strict_mentor, pydantic_mentor, curator_agent, memory_store
-=======
-    global normal_mentor, strict_mentor, curator_agent, memory_store, spaced_repetition_engine
->>>>>>> 6ee9b9c5
+    global normal_mentor, strict_mentor, pydantic_mentor, curator_agent, memory_store, spaced_repetition_engine
     
     # Load environment variables
     load_env_file()
