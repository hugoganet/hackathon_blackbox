--- conflicted
+++ resolved
@@ -31,11 +31,6 @@
     get_flashcards_by_skill, batch_create_flashcards, delete_flashcard
 )
 from .spaced_repetition import SpacedRepetitionEngine, ReviewResult
-<<<<<<< HEAD
-from datetime import date, timedelta
-import uuid
-=======
->>>>>>> 13dd9f6a
 from .memory_store import get_memory_store, ConversationMemory
 
 # Load environment variables
@@ -766,11 +761,7 @@
     """
     try:
         # Database stats
-<<<<<<< HEAD
-        from .database.models import User, Conversation, Interaction
-=======
         from .database import User, Conversation, Interaction
->>>>>>> 13dd9f6a
         
         user_count = db.query(User).count()
         conversation_count = db.query(Conversation).count() 
@@ -933,8 +924,6 @@
     except Exception as e:
         raise HTTPException(status_code=500, detail=f"Error retrieving skills: {str(e)}")
 
-<<<<<<< HEAD
-
 # =============================================================================
 # FLASHCARD AND SPACED REPETITION API ENDPOINTS
 # =============================================================================
@@ -1026,7 +1015,8 @@
             response_time=request.response_time
         )
         
-        # Calculate new spaced repetition parameters
+        # Calculate new spaced repetition parameters  
+        from datetime import date
         new_params = spaced_repetition_engine.calculate_next_review(
             current_interval=(flashcard.next_review_date - date.today()).days,
             difficulty_factor=float(flashcard.difficulty),  # Convert to ease factor approximation
@@ -1081,6 +1071,8 @@
 async def get_review_schedule_endpoint(user_id: str, days: int = 7, db: Session = Depends(get_db)):
     """Get review schedule for upcoming days"""
     try:
+        from datetime import date, timedelta
+        import uuid
         today = date.today()
         schedule = {}
         
@@ -1114,6 +1106,7 @@
 async def batch_create_flashcards_endpoint(request: BatchCreateRequest, db: Session = Depends(get_db)):
     """Create multiple flashcards in batch"""
     try:
+        import uuid
         flashcards_data = []
         
         for card_request in request.flashcards:
@@ -1170,7 +1163,10 @@
     except Exception as e:
         raise HTTPException(status_code=500, detail=f"Error deleting flashcard: {str(e)}")
 
-=======
+# =============================================================================
+# CURATOR ENHANCED ENDPOINTS  
+# =============================================================================
+
 @app.get("/curator/user/{user_id}/conversations")
 async def get_user_conversations_with_analysis(
     user_id: str, 
@@ -1300,7 +1296,6 @@
         
     except Exception as e:
         raise HTTPException(status_code=500, detail=f"Error retrieving curator stats: {str(e)}")
->>>>>>> 13dd9f6a
 
 # Development server runner
 if __name__ == "__main__":
